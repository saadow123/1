--- conflicted
+++ resolved
@@ -26,15 +26,9 @@
     Note that these functions can be closures over e.g. a django request
     and user, or other environment-specific info.
     '''
-<<<<<<< HEAD
-    def __init__(self, ajax_url, track_function, render_function,
-                 module_from_xml, render_template, request=None,
-                 filestore=None, course=None):
-=======
     def __init__(self, ajax_url, track_function,
                  get_module, render_template, user=None,
                  filestore=None):
->>>>>>> 87e612f0
         '''
         Create a closure around the system environment.
 
@@ -43,36 +37,6 @@
                          or otherwise tracking the event.
                          TODO: Not used, and has inconsistent args in different
                          files.  Update or remove.
-<<<<<<< HEAD
-        module_from_xml - function that takes (module_xml) and returns a corresponding
-                          module instance object.
-        render_function - function that takes (module_xml) and renders it,
-                          returning a dictionary with a context for rendering the
-                          module to html.  Dictionary will contain keys 'content'
-                          and 'type'.
-        render_template - a function that takes (template_file, context), and returns
-                          rendered html.
-        request - the request in progress
-        filestore - A filestore ojbect.  Defaults to an instance of OSFS based at
-                    settings.DATA_DIR.
-        '''
-        self.course = course
-        self.ajax_url = ajax_url
-        self.track_function = track_function
-        if not filestore: 
-            self.filestore = OSFS(settings.DATA_DIR)
-        else:
-            self.filestore = filestore
-            if settings.DEBUG:
-                log.info("[courseware.module_render.I4xSystem] filestore path = %s",
-                         filestore)
-        self.module_from_xml = module_from_xml
-        self.render_function = render_function
-        self.render_template = render_template
-        self.exception404 = Http404
-        self.DEBUG = settings.DEBUG
-        self.id = request.user.id if request is not None else 0
-=======
         get_module - function that takes (location) and returns a corresponding
                           module instance object.
         render_template - a function that takes (template_file, context), and returns
@@ -89,18 +53,12 @@
         self.exception404 = Http404
         self.DEBUG = settings.DEBUG
         self.seed = user.id if user is not None else 0
->>>>>>> 87e612f0
 
     def get(self, attr):
         '''	provide uniform access to attributes (like etree).'''
         return self.__dict__.get(attr)
-<<<<<<< HEAD
-    
-    def set(self,attr,val):
-=======
 
     def set(self, attr, val):
->>>>>>> 87e612f0
         '''provide uniform access to attributes (like etree)'''
         self.__dict__[attr] = val
 
@@ -110,27 +68,9 @@
     def __str__(self):
         return str(self.__dict__)
 
-<<<<<<< HEAD
-def smod_cache_lookup(cache, module_type, module_id):
-    '''
-    Look for a student module with the given type and id in the cache.
-
-    cache -- list of student modules
-
-    returns first found object, or None
-    '''
-    for o in cache: 
-        if o.module_type == module_type and o.module_id == module_id:
-            return o
-    return None
 
 def make_track_function(request):
-    ''' 
-=======
-
-def make_track_function(request):
-    '''
->>>>>>> 87e612f0
+    '''
     Make a tracking function that logs what happened.
     For use in I4xSystem.
     '''
@@ -142,11 +82,7 @@
 
 
 def grade_histogram(module_id):
-<<<<<<< HEAD
-    ''' Print out a histogram of grades on a given problem. 
-=======
     ''' Print out a histogram of grades on a given problem.
->>>>>>> 87e612f0
         Part of staff member debug info.
     '''
     from django.db import connection
@@ -167,111 +103,12 @@
     return grades
 
 
-<<<<<<< HEAD
-def make_module_from_xml_fn(user, request, student_module_cache, course, position):
-=======
-def make_module_from_xml_fn(user, request, student_module_cache, position):
->>>>>>> 87e612f0
-    '''Create the make_from_xml() function'''
-    def module_from_xml(xml):
-        '''Modules need a way to convert xml to instance objects.
-        Pass the rest of the context through.'''
-<<<<<<< HEAD
-        (instance, sm, module_type) = get_module(
-            user, request, xml, student_module_cache, course, position)
-=======
-        (instance, _, _, _) = get_module(
-            user, request, xml, student_module_cache, position)
->>>>>>> 87e612f0
-        return instance
-    return module_from_xml
-
-
-<<<<<<< HEAD
-def get_module(user, request, module_xml, student_module_cache, course, position=None):
-    ''' Get an instance of the xmodule class corresponding to module_xml,
-    setting the state based on an existing StudentModule, or creating one if none
-    exists.
-
-    Arguments:
-      - user                  : current django User
-      - request               : current django HTTPrequest
-      - module_xml            : lxml etree of xml subtree for the requested module
-      - student_module_cache  : list of StudentModule objects, one of which may
-                                match this module type and id
-      - position   	          : extra information from URL for user-specified
-                                position within module
-
-    Returns:
-      - a tuple (xmodule instance, student module, module type).
-    '''
-    module_type = module_xml.tag
-    module_class = xmodule.get_module_class(module_type)
-    module_id = module_xml.get('id')
-
-    # Grab xmodule state from StudentModule cache
-    smod = smod_cache_lookup(student_module_cache, module_type, module_id)
-    state = smod.state if smod else None
-
-    # get coursename if present in request
-    # coursename = multicourse_settings.get_coursename_from_request(request)
-
-    # if coursename and settings.ENABLE_MULTICOURSE:
-    #     # path to XML for the course
-    #     xp = multicourse_settings.get_course_xmlpath(coursename)
-    #     data_root = settings.DATA_DIR + xp
-    # else:
-
-    data_root = course.path
-
-    # Setup system context for module instance
-    ajax_url = settings.MITX_ROOT_URL + '/modx/' + module_type + '/' + module_id + '/'
-
-    module_from_xml = make_module_from_xml_fn(
-        user, request, student_module_cache, course, position)
-    
-    system = I4xSystem(track_function = make_track_function(request), 
-                       render_function = lambda xml: render_x_module(
-                           user, request, xml, student_module_cache, course, position),
-                       render_template = render_to_string,
-                       ajax_url = ajax_url,
-                       request = request,
-                       filestore = OSFS(data_root),
-                       module_from_xml = module_from_xml,
-                       )
-    # pass position specified in URL to module through I4xSystem
-    system.set('position', position) 
-    instance = module_class(system, 
-                            etree.tostring(module_xml), 
-                            module_id, 
-                            state=state)
-
-    # If StudentModule for this instance wasn't already in the database,
-    # and this isn't a guest user, create it.
-    if not smod and user.is_authenticated():
-        smod = StudentModule(student=user, module_type = module_type,
-                           module_id=module_id, state=instance.get_state())
-        smod.save()
-        # Add to cache. The caller and the system context have references
-        # to it, so the change persists past the return
-        student_module_cache.append(smod)
-
-    return (instance, smod, module_type)
-
-def render_x_module(user, request, module_xml, student_module_cache, course, position=None):
-    ''' Generic module for extensions. This renders to HTML.
-
-    modules include sequential, vertical, problem, video, html
-
-    Note that modules can recurse.  problems, video, html, can be inside sequential or vertical.
-=======
-def toc_for_course(user, request, course_location, active_chapter, active_section):
+def toc_for_course(user, request, course, active_chapter, active_section):
     '''
     Create a table of contents from the module store
 
     Return format:
     [ {'name': name, 'sections': SECTIONS, 'active': bool}, ... ]
->>>>>>> 87e612f0
 
     where SECTIONS is a list
     [ {'name': name, 'format': format, 'due': due, 'active' : bool}, ...]
@@ -282,8 +119,8 @@
     chapters with name 'hidden' are skipped.
     '''
 
-    student_module_cache = StudentModuleCache(user, modulestore().get_item(course_location), depth=2)
-    (course, _, _, _) = get_module(user, request, course_location, student_module_cache)
+    student_module_cache = StudentModuleCache(user, course, depth=2)
+    (course, _, _, _) = get_module(user, request, course.location, student_module_cache)
 
     chapters = list()
     for chapter in course.get_display_items():
@@ -348,16 +185,10 @@
     Arguments:
       - user                  : current django User
       - request               : current django HTTPrequest
-<<<<<<< HEAD
-      - module_xml            : lxml etree of xml subtree for the current module
-      - student_module_cache : list of StudentModule objects, one of which may match this module type and id
-      - position   	      : extra information from URL for user-specified position within module
-=======
       - module_xml            : lxml etree of xml subtree for the requested module
       - student_module_cache  : a StudentModuleCache
       - position              : extra information from URL for user-specified
                                 position within module
->>>>>>> 87e612f0
 
     Returns:
       - a tuple (xmodule instance, instance_module, shared_module, module type).
@@ -366,65 +197,6 @@
     '''
     descriptor = modulestore().get_item(location)
 
-<<<<<<< HEAD
-      - dict which is context for HTML rendering of the specified module.  Will have
-      key 'content', and will have 'type' key if passed a valid module.
-    '''
-    if module_xml is None :
-        return {"content": ""}
-
-    (instance, smod, module_type) = get_module(
-        user, request, module_xml, student_module_cache, course, position)
-
-    content = instance.get_html()
-
-    # special extra information about each problem, only for users who are staff 
-    if settings.MITX_FEATURES.get('DISPLAY_HISTOGRAMS_TO_STAFF') and user.is_staff:
-        module_id = module_xml.get('id')
-        histogram = grade_histogram(module_id)
-        render_histogram = len(histogram) > 0
-        staff_context = {'xml': etree.tostring(module_xml), 
-                         'module_id': module_id,
-                         'histogram': json.dumps(histogram),
-                         'render_histogram': render_histogram}
-        content += render_to_string("staff_problem_info.html", staff_context)
-
-    context = {'content': content, 'type': module_type}
-    return context
-
-def modx_dispatch(request, module=None, dispatch=None, id=None):
-    ''' Generic view for extensions. This is where AJAX calls go.
-
-    Arguments:
-
-      - request -- the django request.
-      - module -- the type of the module, as used in the course configuration xml.
-                  e.g. 'problem', 'video', etc
-      - dispatch -- the command string to pass through to the module's handle_ajax call
-           (e.g. 'problem_reset').  If this string contains '?', only pass
-           through the part before the first '?'.
-      - id -- the module id.  Used to look up the student module.
-            e.g. filenamexformularesponse
-    '''
-    # ''' (fix emacs broken parsing)
-    if not request.user.is_authenticated():
-        return redirect('/')
-
-    # python concats adjacent strings
-    error_msg = ("We're sorry, this module is temporarily unavailable. "
-                 "Our staff is working to fix it as soon as possible")
-
-
-    # Grab the student information for the module from the database
-    s = StudentModule.objects.filter(student=request.user, 
-                                     module_id=id)
-
-    if s is None or len(s) == 0:
-        log.debug("Couldn't find module '%s' for user '%s' and id '%s'",
-                  module, request.user, id)
-        raise Http404
-    s = s[0]
-=======
     instance_module = student_module_cache.lookup(descriptor.category, descriptor.location.url())
     shared_state_key = getattr(descriptor, 'shared_state_key', None)
     if shared_state_key is not None:
@@ -491,7 +263,6 @@
         module_id = module.id
         histogram = grade_histogram(module_id)
         render_histogram = len(histogram) > 0
->>>>>>> 87e612f0
 
         # Cast module.definition and module.metadata to dicts so that json can dump them
         # even though they are lazily loaded
@@ -503,49 +274,6 @@
                          'module_content': original_get_html()}
         return render_to_string("staff_problem_info.html", staff_context)
 
-<<<<<<< HEAD
-    # If there are arguments, get rid of them
-    dispatch, _, _ = dispatch.partition('?')
-
-    ajax_url = '{root}/modx/{module}/{id}'.format(root = settings.MITX_ROOT_URL,
-                                                  module=module, id=id)
-    coursename = multicourse_settings.get_coursename_from_request(request)
-    if coursename and settings.ENABLE_MULTICOURSE:
-        xp = multicourse_settings.get_course_xmlpath(coursename)
-        data_root = settings.DATA_DIR + xp
-    else:
-        data_root = settings.DATA_DIR
-
-    # Grab the XML corresponding to the request from course.xml
-    try:
-        xml = content_parser.module_xml(request.user, module, 'id', id, coursename)
-    except:
-        log.exception(
-            "Unable to load module during ajax call. module=%s, dispatch=%s, id=%s",
-            module, dispatch, id)
-        if accepts(request, 'text/html'):
-            return render_to_response("module-error.html", {})
-        else:
-            response = HttpResponse(json.dumps({'success': error_msg}))
-        return response
-
-    # TODO: This doesn't have a cache of child student modules.  Just
-    # passing the current one.  If ajax calls end up needing children,
-    # this won't work (but fixing it may cause performance issues...)
-    # Figure out :)
-    module_from_xml = make_module_from_xml_fn(
-        request.user, request, [s], None)
-
-    # Create the module
-    system = I4xSystem(track_function = make_track_function(request), 
-                       render_function = None,
-                       module_from_xml = module_from_xml,
-                       render_template = render_to_string,
-                       ajax_url = ajax_url,
-                       request = request,
-                       filestore = OSFS(data_root),
-                       )
-=======
     module.get_html = get_html
     return module
 
@@ -568,7 +296,6 @@
 
     student_module_cache = StudentModuleCache(request.user, modulestore().get_item(id))
     instance, instance_module, shared_module, module_type = get_module(request.user, request, id, student_module_cache)
->>>>>>> 87e612f0
 
     if instance_module is None:
         log.debug("Couldn't find module '%s' for user '%s'",
@@ -578,19 +305,6 @@
     oldgrade = instance_module.grade
     old_instance_state = instance_module.state
     old_shared_state = shared_module.state if shared_module is not None else None
-
-    # Let the module handle the AJAX
-    try:
-<<<<<<< HEAD
-        module_class = xmodule.get_module_class(module)
-        instance = module_class(system, xml, id, state=oldstate)
-    except:
-        log.exception("Unable to load module instance during ajax call")
-        if accepts(request, 'text/html'):
-            return render_to_response("module-error.html", {})
-        else:
-            response = HttpResponse(json.dumps({'success': error_msg}))
-        return response
 
     # Let the module handle the AJAX
     try:
@@ -600,18 +314,6 @@
         raise
 
     # Save the state back to the database
-    s.state = instance.get_state()
-    if instance.get_score(): 
-        s.grade = instance.get_score()['score']
-    if s.grade != oldgrade or s.state != oldstate:
-        s.save()
-=======
-        ajax_return = instance.handle_ajax(dispatch, request.POST)
-    except:
-        log.exception("error processing ajax call")
-        raise
-
-    # Save the state back to the database
     instance_module.state = instance.get_instance_state()
     if instance.get_score():
         instance_module.grade = instance.get_score()['score']
@@ -623,6 +325,5 @@
         if shared_module.state != old_shared_state:
             shared_module.save()
 
->>>>>>> 87e612f0
     # Return whatever the module wanted to return to the client/caller
     return HttpResponse(ajax_return)