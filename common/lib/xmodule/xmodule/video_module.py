--- conflicted
+++ resolved
@@ -122,10 +122,7 @@
         if isinstance(modulestore(), XMLModuleStore):
             # VS[compat]
             # cdodge: filesystem static content support.
-<<<<<<< HEAD
             caption_asset_path = "/static/{0}/subs/".format(self.descriptor.data_dir)
-=======
-            caption_asset_path = "/static/{0}/subs/".format(self.metadata['data_dir'])
         else:
             caption_asset_path = StaticContent.get_base_url_path_for_course_assets(self.location) + '/subs_'
 
@@ -139,7 +136,6 @@
         for video_id_str in self.video_list().split(","):
             if video_id_str.startswith("1.0:"):
                 normal_speed_video_id = video_id_str.split(":")[1]
->>>>>>> a6b35853
 
         return self.system.render_template('video.html', {
             'streams': self.video_list(),
